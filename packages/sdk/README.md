--- conflicted
+++ resolved
@@ -63,44 +63,31 @@
 
 # 1. Register on-chain identity (with caching!)
 agent_id, tx_hash = sdk.register_identity()
-<<<<<<< HEAD
-print(f"✅ Agent #{agent_id} registered on-chain")
-
-# 2. Create AP2 intent mandate (user authorization)
-intent_result = sdk.create_intent_mandate(
-    user_description="Find me AI analysis under $10",
-    merchants=["TrustedAI", "AIServices"],
-    expiry_minutes=60
-)
-
-# 3. Execute work with process integrity
-@sdk.process_integrity.register_function
-async def analyze_data(data: dict) -> dict:
-    # Your agent's work logic
-    return {"result": f"Analyzed {data}", "confidence": 0.95}
-
-result, proof = await sdk.execute_with_integrity_proof(
-    "analyze_data", 
-    {"data": "market_trends"}
-)
-
-# 4. Execute x402 payment
-payment = sdk.execute_x402_payment(
-    to_agent="ServiceProvider",
-    amount=5.0,  # USDC
-    service_type="analysis"
-)
-
-# 5. Store evidence
-evidence_cid = sdk.store_evidence({
-    "intent": intent_result.intent_mandate,
-    "analysis": result,
-    "proof": proof,
-    "payment": payment
-})
-
-print(f"🎉 Complete verifiable workflow with on-chain identity!")
-```
+print(f"✅ Agent #{agent_id} registered")
+# Future calls use cached ID (file: chaoschain_agent_ids.json)
+
+# 2. Create or join a Studio
+studio_address, _ = sdk.create_studio(
+    logic_module_address="0x05A70e3994d996513C2a88dAb5C3B9f5EBB7D11C",
+    init_params=b""
+)
+
+sdk.register_with_studio(
+    studio_address=studio_address,
+    role=AgentRole.WORKER,
+    stake_amount=100000000000000  # 0.0001 ETH
+)
+
+# 3. Submit work (SDK handles feedbackAuth automatically)
+tx_hash = sdk.submit_work(
+    studio_address=studio_address,
+    data_hash=data_hash,
+    thread_root=xmtp_thread_root,
+    evidence_root=evidence_root
+)
+```
+
+---
 
 ### Mandates Core (ERC-8004 deterministic agreements)
 
@@ -146,33 +133,6 @@
 
 verification = sdk.verify_mandate(mandate)
 print("All signatures valid:", verification["all_ok"])
-```
-
-## ChaosChain Protocol
-=======
-print(f"✅ Agent #{agent_id} registered")
-# Future calls use cached ID (file: chaoschain_agent_ids.json)
->>>>>>> 6df2b4a4
-
-# 2. Create or join a Studio
-studio_address, _ = sdk.create_studio(
-    logic_module_address="0x05A70e3994d996513C2a88dAb5C3B9f5EBB7D11C",
-    init_params=b""
-)
-
-sdk.register_with_studio(
-    studio_address=studio_address,
-    role=AgentRole.WORKER,
-    stake_amount=100000000000000  # 0.0001 ETH
-)
-
-# 3. Submit work (SDK handles feedbackAuth automatically)
-tx_hash = sdk.submit_work(
-    studio_address=studio_address,
-    data_hash=data_hash,
-    thread_root=xmtp_thread_root,
-    evidence_root=evidence_root
-)
 ```
 
 ---
